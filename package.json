{
  "name": "react-native-cacheable-image",
<<<<<<< HEAD
  "version": "1.6.0",
=======
  "version": "2.0.0",
>>>>>>> 4bd7920d
  "description": "An Image component for React Native that will cache itself to disk",
  "main": "image.js",
  "scripts": {
    "test": "echo \"Error: no test specified\" && exit 1"
  },
  "repository": {
    "type": "git",
    "url": "git+https://github.com/jayesbe/react-native-cacheable-image.git"
  },
  "keywords": [
    "react-native"
  ],
  "author": "Jayesbe <jayesbe@users.noreply.github.com>",
  "license": "MIT",
  "bugs": {
    "url": "https://github.com/jayesbe/react-native-cacheable-image/issues"
  },
  "homepage": "https://github.com/jayesbe/react-native-cacheable-image#readme",
  "dependencies": {
    "crypto-js": "^3.1.6",
<<<<<<< HEAD
    "react-native-fs": "^2.0.1-rc.2",
    "url-parse": "^1.1.1",
    "react-native-responsive-image": "^2.2.0"
=======
    "prop-types": "^15.5.10",
    "react-native-fs": "^2.3.0",
    "react-native-responsive-image": "^2.0.0",
    "url-parse": "^1.1.1"
>>>>>>> 4bd7920d
  }
}<|MERGE_RESOLUTION|>--- conflicted
+++ resolved
@@ -1,10 +1,6 @@
 {
   "name": "react-native-cacheable-image",
-<<<<<<< HEAD
-  "version": "1.6.0",
-=======
   "version": "2.0.0",
->>>>>>> 4bd7920d
   "description": "An Image component for React Native that will cache itself to disk",
   "main": "image.js",
   "scripts": {
@@ -25,15 +21,9 @@
   "homepage": "https://github.com/jayesbe/react-native-cacheable-image#readme",
   "dependencies": {
     "crypto-js": "^3.1.6",
-<<<<<<< HEAD
-    "react-native-fs": "^2.0.1-rc.2",
-    "url-parse": "^1.1.1",
-    "react-native-responsive-image": "^2.2.0"
-=======
     "prop-types": "^15.5.10",
     "react-native-fs": "^2.3.0",
     "react-native-responsive-image": "^2.0.0",
     "url-parse": "^1.1.1"
->>>>>>> 4bd7920d
   }
 }